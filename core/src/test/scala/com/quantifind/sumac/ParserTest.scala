package com.quantifind.sumac

import org.scalatest.FunSuite
import org.scalatest.matchers.ShouldMatchers
import scala.concurrent.duration.Duration
import scala.concurrent.duration._
import scala.collection._
import java.io.File
import java.util.{Calendar, TimeZone, GregorianCalendar, Date}
import java.text.SimpleDateFormat
import scala.reflect.ClassTag


/**
 *
 */

class ParserTest extends FunSuite with ShouldMatchers {

  test("SimpleParser") {
    checkParseAndBack(StringParser, "ooga", "ooga")
    IntParser.parse("5") should be (5)
    DoubleParser.parse("5") should be (5.0)
    DoubleParser.parse("1e-10") should be (1e-10)
    BooleanParser.parse("false") should be (false)
    BooleanParser.parse("true") should be (true)
    DurationParser.parse("10.seconds") should be (10 seconds)
    checkParseAndBack(DurationParser, "10 seconds", 10 seconds)
    checkParseAndBack(DurationParser, "10 minutes", 10 minutes)
    FiniteDurationParser.parse("3.days") should be (3 days)
    checkParseAndBack(FiniteDurationParser, "3 days", 3 days)
  }


  test("valueAsString") {
    //just make sure it works on primitives
    class Foo extends FieldArgs {
      var x: Int = 5
    }
    val f = new Foo()
    f.getStringValues should be (Map("x" -> "5"))
  }

  def checkParseAndBack(p: SimpleParser[_], s: String, v: AnyRef) {
    p.parse(s) should be (v)
    p.valueAsString(v, null) should be (s)
  }

  def checkReparse(p: SimpleParser[_ <: AnyRef], s: String) {
    val v = p.parse(s)
    val s2 = p.valueAsString(v, null)
    val v2 = p.parse(s2)
    v2 should be (v)
  }

  test("FileParser") {
    val homeDir = System.getProperty("user.home")
    FileParser.parse("~/foo") should be (new java.io.File(homeDir, "foo"))
    try {
      val winHomeDir = "c:\\users\\foo"
      System.setProperty("user.home", winHomeDir)
      FileParser.parse("~/foo") should be (new java.io.File(winHomeDir, "foo"))
      checkReparse(FileParser, "~/foo")
    } finally {
      System.setProperty("user.home", homeDir)
    }
    val cwd = System.getProperty("user.dir")
    FileParser.parse("ooga").getAbsolutePath should be (new java.io.File(cwd, "ooga").getAbsolutePath)
    checkReparse(FileParser, "ooga")
    checkReparse(FileParser, "~/ooga")
  }

  def collectionCheck[A <: FieldArgs : ClassTag,R](args: A, builder: Seq[Duration] => R) {
    val in = "10 seconds, 15.seconds, 30 minutes"
    val out = "10 seconds,15 seconds,30 minutes"
    val exp = builder(Seq(10 seconds, 15 seconds, 30 minutes))
    args.parse(Array("--x", in))

    val act = args.getArgs("").find{_.getName == "x"}.get.getCurrentValue
    act should be (exp)
    args.getStringValues("x") should be (out)

  }

  test("ListParser") {
    //Note this doesn't work w/ primitive types now, b/c its based on java reflection

    //Is there is better way to get a handle on parameterized types????
    val field = classOf[ContainerA].getDeclaredField("boundaries")
    val parsed = ParseHelper.parseInto("a,b,cdef,g", field.getGenericType, "dummy")
    parsed should be (Some(ValueHolder(List("a", "b", "cdef", "g"), field.getGenericType)))

    class ListTestClass extends FieldArgs {
      var x: List[Duration] = _
    }

    collectionCheck[ListTestClass, List[Duration]](new ListTestClass(), List.apply[Duration] _)
  }
  
  test("OptionParser") {
    //Doesn't work with primitive types, same problem as ListParser?
    val stringOptType = classOf[ContainerOption].getDeclaredField("string").getGenericType
    val listOptType = classOf[ContainerOption].getDeclaredField("listOfString").getGenericType
    OptionParser.parse("foo",stringOptType , null) should be (Some("foo"): Option[String])
    OptionParser.parse(null, stringOptType, null) should be (None: Option[String])
    OptionParser.parse(Parser.nullString, stringOptType, null) should be (None: Option[String])

    OptionParser.parse("a,b,cdef,g", listOptType, null) should be (Some(List("a", "b", "cdef", "g")): Option[List[String]])

    OptionParser.valueAsString(Some("foo"), stringOptType) should be ("foo")
    OptionParser.valueAsString(Some(List("a", "b", "cdef")), listOptType) should be ("a,b,cdef")
    OptionParser.valueAsString(None, stringOptType) should be (Parser.nullString)
  }

  test("ParseHelper") {
    ParseHelper.parseInto("ooga", classOf[String], "dummy") should be (Some(ValueHolder("ooga", classOf[String])))
    ParseHelper.parseInto("5.6", classOf[Double], "dummy") should be (Some(ValueHolder(5.6, classOf[Double])))
    ParseHelper.parseInto("5.6", classOf[String], "dummy") should be (Some(ValueHolder("5.6", classOf[String])))
    ParseHelper.parseInto("abc", classOf[RandomUnknownClass], "dummy") should be (None)
  }

  test("array parser") {
    class A extends FieldArgs {
      var x: Array[Duration] = _
    }
    collectionCheck(new A(), Array.apply[Duration] _)
  }

  test("traversable parser") {
    class A extends FieldArgs {
      var x: Traversable[Duration] = _
    }
    collectionCheck(new A(), Traversable.apply[Duration] _)
  }

  test("seq parser") {
    //note that these are all the types in scala.collection, NOT the ones in scala.predef
    class A extends FieldArgs {
      var x: Seq[Duration] = _
    }
    val a = new A()
    collectionCheck(new A(), Seq.apply[Duration] _)
  }

  test("vector parser"){
    class B extends FieldArgs {
      var x: Vector[Duration] = _
    }
    val b = new B()
    collectionCheck(new B(), Vector.apply[Duration] _)
  }

  test("map parser") {
    class A extends FieldArgs {
      var x: Map[File,Duration] = _
    }

    val a = new A()
    a.parse(Array("--x", "/blah/ooga:10 seconds,/foo/bar:1 hour"))
    a.x should be (Map(
      new File("/blah/ooga") -> (10 seconds),
      new File("/foo/bar") -> (1 hour)
    ))
    a.getStringValues should be (Map("x" -> "/blah/ooga:10 seconds,/foo/bar:1 hour"))

    val ex = evaluating {a.parse(Array("--x", "adfadfdfa"))} should produce [IllegalArgumentException]
    ex.getMessage should include ("""expect a list of kv pairs, with each key separated from value by ":" and pairs separated by ","""")
  }

  test("date parser") {
<<<<<<< HEAD
=======
    def checkDateAndCalendar(parser:Parser[_], s:String, m: Int) {
      val d = parser.parse(s, classOf[Date], null).asInstanceOf[Date]
      d.getMonth() should be (m)
      val c = parser.parse(s, classOf[Calendar], null).asInstanceOf[Calendar]
      c.get(Calendar.MONTH) should be (m)

      //value as string should use unambiguous canonical form always
      parser.valueAsString(d, null) should be ("2013-11-12")
      parser.valueAsString(c, null) should be ("2013-11-12")
    }
    checkDateAndCalendar(USDateParser,"11/12/2013", 10)
    checkDateAndCalendar(StandardDateParser, "12/11/2013", 10)

>>>>>>> 219492bd
    class A extends FieldArgs {
      var x: Date = _
    }
    val a = new A()

    class B extends FieldArgs {
      var x: Calendar = _
    }
    val b = new B()


    //using java time classes is a serious pain ...
    val tz = TimeZone.getTimeZone("UTC")
    val format = new SimpleDateFormat("yyyy-MM-dd")
    format.setTimeZone(tz)
    val d = format.parse("2013-12-26")

    Seq("2013-12-26", "2013/12/26", "12-26-2013", "12/26/2013").foreach{p =>
      withClue(p){
        a.parse(Array("--x", p))
        a.x should be (d)

        b.parse(Array("--x", p))
        b.x.getTimeInMillis should be (d.getTime)
        b.x.getTimeZone should be (tz)

      }
    }
  }

  test("enum parser") {
    class A extends FieldArgs {
      var x: MyEnum = _
    }
    val a = new A()

    a.parse(Array("--x", "Abigail"))
    a.x should be (MyEnum.Abigail)
    a.getStringValues should be (Map("x" -> "Abigail"))



    val ex = evaluating{a.parse(Array("--x", "foobar"))} should produce [ArgException]
    ex.getMessage should include ("foobar is not in set of enum values: " + MyEnum.values.mkString(","))
  }

}

class RandomUnknownClass

<<<<<<< HEAD

class ContainerA(val title: String, val count: Int, val boundaries: List[String])
=======
class ContainerA extends FieldArgs {
  var title: String = _
  var count: Int = _
  var boundaries: List[String] = _
}
>>>>>>> 219492bd

class ContainerOption(val string: Option[String], val listOfString: Option[List[String]])<|MERGE_RESOLUTION|>--- conflicted
+++ resolved
@@ -168,8 +168,7 @@
   }
 
   test("date parser") {
-<<<<<<< HEAD
-=======
+
     def checkDateAndCalendar(parser:Parser[_], s:String, m: Int) {
       val d = parser.parse(s, classOf[Date], null).asInstanceOf[Date]
       d.getMonth() should be (m)
@@ -183,7 +182,6 @@
     checkDateAndCalendar(USDateParser,"11/12/2013", 10)
     checkDateAndCalendar(StandardDateParser, "12/11/2013", 10)
 
->>>>>>> 219492bd
     class A extends FieldArgs {
       var x: Date = _
     }
@@ -234,15 +232,11 @@
 
 class RandomUnknownClass
 
-<<<<<<< HEAD
-
-class ContainerA(val title: String, val count: Int, val boundaries: List[String])
-=======
+
 class ContainerA extends FieldArgs {
   var title: String = _
   var count: Int = _
   var boundaries: List[String] = _
 }
->>>>>>> 219492bd
 
 class ContainerOption(val string: Option[String], val listOfString: Option[List[String]])